# Upgrading _Starter_ Deployments

Starting from versions 3.2.15 and 3.3.8, the ArangoDB [_Starter_](../../Programs/Starter/README.md)
supports a new, automated, procedure to perform upgrades, including rolling upgrades
of a [Cluster](../../Architecture/DeploymentModes/Cluster/README.md) setup.

The upgrade procedure of the _Starter_ described in this _Section_ can be used to
upgrade to a new hotfix, or to perform an upgrade to a new minor version of ArangoDB.
Please refer to the [Upgrade Paths](../GeneralInfo/README.md#upgrade-paths) section
for detailed information.

<<<<<<< HEAD
{% hint 'warning' %}
- Rolling upgrades of Cluster setups from 3.3 to 3.4 are only supported from versions 3.3.20 and 3.4.0.
- Rolling upgrades of Cluster setups from 3.2 to 3.3 are only supported from versions 3.2.15 and 3.3.9.
{% endhint %}
=======
**Important:** 

- Rolling upgrades of Cluster setups from 3.2 to 3.3 are only supported
  from versions 3.2.15 and 3.3.9.
- Rolling upgrades of Cluster setups from 3.3 to 3.4 are only supported
  from versions 3.3.20 and 3.4.0.

## Upgrade Scenarios

The following four cases are possible:

1. You have installed via an installation package (e.g. a `.deb` or `.rpm` package)
   and you will upgrade this installation using again an installation package
   (e.g. a `.deb` or `.rpm`).
2. You have installed via the `.tar.gz` distribution and you will upgrade this
   installation using again a `.tar.gz` distribution.
3. You have installed via an installation package (e.g. a `.deb` or `.rpm` package)
   and you will upgrade this installation using a `.tar.gz` distribution.
4. You have installed via the `.tar.gz` distribution and you will upgrade this
   installation using an installation package (e.g. a `.deb` or `.rpm` package).

Cases 1. and 2. are more common, though cases 3. and 4. are also possible.
>>>>>>> 277438b4

## Upgrade Procedure

The following procedure has to be executed on every ArangoDB _Starter_ instance.
It is assumed that a _Starter_ deployment with mode `single`, `activefailover` or
`cluster` is running.

### Install the new ArangoDB version binary

Installing the new ArangoDB version binary also includes the latest ArangoDB _Starter_
binary, which is necessary to perform the rolling upgrade.

The first step is to install the new ArangoDB package.

**Note:** you do not have to stop the _Starter_ processes before upgrading it.

For example, if you want to upgrade to `3.3.14-1` on Debian or Ubuntu, either call

```bash
apt install arangodb=3.3.14
```

(`apt-get` on older versions) if you have added the ArangoDB repository. Or
install a specific package using

```bash
dpkg -i arangodb3-3.3.14-1_amd64.deb
```

after you have downloaded the corresponding file from https://www.arangodb.com/download/.

If you are using the `.tar.gz` distribution (only available from v3.4.0),
you can simply extract the new archive in a different
location and keep the old installation where it is. Note that
this does not launch a standalone instance, so the following section can
be skipped in this case.

#### Stop the Standalone Instance

As the package will automatically start the standalone instance, you might want to
stop it now, as otherwise this standalone instance that is started on your machine
can create some confusion later. As you are using the _Starter_ you do not need
this standalone instance, and you can hence stop it:

```bash
service arangodb3 stop
```

Also, you might want to remove the standalone instance from the default
_runlevels_ to prevent it to start on the next reboot of your machine. How this
is done depends on your distribution and _init_ system. For example, on older Debian
and Ubuntu systems using a SystemV-compatible _init_, you can use:

```bash
update-rc.d -f arangodb3 remove
```

### Stop the _Starter_ without stopping the ArangoDB Server processes

Now all the _Starter_ (_arangodb_) processes have to be stopped.

Please note that **no** _arangod_ processes should be stopped.

In order to stop the _arangodb_ processes, leaving the _arangod_ processes they
have started up and running (as we want for a rolling upgrade), we will need to
use a command like `kill -9`:

```bash
kill -9 <pid-of-starter>
```

The _pid_ associated to your _Starter_ can be checked using a command like _ps_:

```bash
ps -C arangodb -fww
```

The output of the command above does not only show the PID's of all _arangodb_
processes but also the used commands, which can be useful for the following
restart of all _arangodb_ processes.

The output below is from a test machine where three instances of a _Starter_ are
running locally. In a more production-like scenario, you will find only one instance
of _arangodb_ running:

```bash
ps -C arangodb -fww
UID        PID  PPID  C STIME TTY          TIME CMD
max      29419  3684  0 11:46 pts/1    00:00:00 arangodb --starter.data-dir=./db1
max      29504  3695  0 11:46 pts/2    00:00:00 arangodb --starter.data-dir=./db2 --starter.join 127.0.0.1
max      29513  3898  0 11:46 pts/4    00:00:00 arangodb --starter.data-dir=./db3 --starter.join 127.0.0.1
```

### Restart the _Starter_

When using a supervisor like _SystemD_, this will happens automatically. In case
the _Starter_ was initiated manually, the _arangodb_ processes have to be restarted
manually with the same command that has been used before.

If you are using the `.tar.gz` distribution (only available from v3.4.0),
your new version of the executable might be located in a
different directory. Make sure that you now start the new _Starter_
executable (`bin/arangodb`) in the new installation place. If you are
using a supervisor like _SystemD_, you might have to adjust the path to
the executable in the service description to the new location. Do this
before you `kill -9` the _Starter_ or else the old version will be
restarted in this case. If you forgot, simply do the `kill -9` again.

After you have restarted the _Starter_ you will find yourself in the following
situation:

- The _Starter_ is up and running, and it is on the new version
- The ArangoDB Server processes are up and running, and they are still on the
  old version

### Start the upgrade process of all _arangod_ & _arangosync_ servers

Run the following command:

```bash
arangodb upgrade --starter.endpoint=<endpoint-of-a-starter>
```

The `--starter.endpoint` option can be set to the endpoint of any
of the starters. E.g. `http://localhost:8528`.

**Important:**

The command above was introduced with 3.3.14 (and 3.2.17). If you are rolling upgrade a 3.3.x version
to a version higher or equal to 3.3.14, or if you are rolling upgrade a 3.2.x version to a version higher
or equal to 3.2.17 please use the command above.

If you are doing the rolling upgrade of a 3.3.x version to a version between 3.3.8 and 3.3.13 (included),
or if you are rolling upgrade a 3.2.x version to 3.2.15 or 3.2.16, a different command has to be used
(on all _Starters_ one by one):

```
curl -X POST --dump - http://localhost:8538/database-auto-upgrade
```

#### Deployment mode `single`

For deployment mode `single`, the `arangodb upgrade` command will:

- Restart the single server with an additional `--database.auto-upgrade=true` argument.
  The server will perform the auto-upgrade and then stop.
  After that the _Starter_ will automatically restart it with its normal arguments.

The `arangodb upgrade` command will complete right away.
Inspect the log of the _Starter_ to know when the upgrade has finished.

#### Deployment mode `activefailover` or `cluster`

The _Starters_ will now perform an initial check that upgrading is possible
and when that all succeeds, create an upgrade _plan_. This _plan_ is then 
executed by every _Starter_.

The `arangodb upgrade` command will show the progress of the upgrade
and stop when the upgrade has either finished successfully or finished
with an error.

### Uninstall old package

{% hint 'info' %}
This step is required in the cases 2., 3. and 4. only. It is not required
in case 1., see [Upgrade Scenarios](#upgrade-scenarios) above.
{% endhint %}

After verifying your upgraded ArangoDB system is working, you can remove
the old package. This can be done in different ways, depending on the case
you are:

- Cases 2. and 4.: just remove the old directory created by the `.tar.gz`
  (assumes your `--starter.data-dir` is located outside of this 
  directory - which is a recommended approach).
- Case 3.: just remove the old package by running the corresponding
  uninstallation command (the exact command depends on whether you are
  using a `.deb` or `.rmp` package and it is assumed that your 
  `--starter.data-dir` is located outside of the standard directories
  created by the installation package - which is a recommended approach).

## Retrying a failed upgrade

Starting with 3.3.14 and 3.2.17, when an upgrade _plan_ (in deployment
mode `activefailover` or `cluster`) has failed, it can be retried.

To retry, run:

```bash
arangodb retry upgrade --starter.endpoint=<endpoint-of-a-starter>
```

The `--starter.endpoint` option can be set to the endpoint of any
of the starters. E.g. `http://localhost:8528`.

## Aborting an upgrade

Starting with 3.3.14 and 3.2.17, when an upgrade _plan_ (in deployment
mode `activefailover` or `cluster`) is in progress or has failed, it can
be aborted.

To abort, run:

```bash
arangodb abort upgrade --starter.endpoint=<endpoint-of-a-starter>
```

The `--starter.endpoint` option can be set to the endpoint of any
of the starters. E.g. `http://localhost:8528`.

Note that an abort does not stop all upgrade processes immediately.
If an _arangod_ or _arangosync_ server is being upgraded when the abort
was issued, this upgrade will be finished. Remaining servers will not be
upgraded.<|MERGE_RESOLUTION|>--- conflicted
+++ resolved
@@ -9,18 +9,10 @@
 Please refer to the [Upgrade Paths](../GeneralInfo/README.md#upgrade-paths) section
 for detailed information.
 
-<<<<<<< HEAD
 {% hint 'warning' %}
 - Rolling upgrades of Cluster setups from 3.3 to 3.4 are only supported from versions 3.3.20 and 3.4.0.
 - Rolling upgrades of Cluster setups from 3.2 to 3.3 are only supported from versions 3.2.15 and 3.3.9.
 {% endhint %}
-=======
-**Important:** 
-
-- Rolling upgrades of Cluster setups from 3.2 to 3.3 are only supported
-  from versions 3.2.15 and 3.3.9.
-- Rolling upgrades of Cluster setups from 3.3 to 3.4 are only supported
-  from versions 3.3.20 and 3.4.0.
 
 ## Upgrade Scenarios
 
@@ -37,7 +29,6 @@
    installation using an installation package (e.g. a `.deb` or `.rpm` package).
 
 Cases 1. and 2. are more common, though cases 3. and 4. are also possible.
->>>>>>> 277438b4
 
 ## Upgrade Procedure
 
