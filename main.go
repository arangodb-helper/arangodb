--- conflicted
+++ resolved
@@ -490,38 +490,13 @@
 	}
 	bsCfg.Initialize()
 	serviceConfig := service.Config{
-<<<<<<< HEAD
-		ArangodPath:          arangodPath,
-		ArangodJSPath:        arangodJSPath,
-		MasterPort:           masterPort,
-		RrPath:               rrPath,
-		DataDir:              dataDir,
-		OwnAddress:           ownAddress,
-		MasterAddresses:      masterAddresses,
-		Verbose:              verbose,
-		ServerThreads:        serverThreads,
-		AllPortOffsetsUnique: allPortOffsetsUnique,
-		RunningInDocker:      isRunningInDocker(),
-		DockerContainerName:  dockerContainerName,
-		DockerEndpoint:       dockerEndpoint,
-		DockerImage:          dockerImage,
-		DockerStarterImage:   dockerStarterImage,
-		DockerUser:           dockerUser,
-		DockerGCDelay:        dockerGCDelay,
-		DockerNetworkMode:    dockerNetworkMode,
-		DockerPrivileged:     dockerPrivileged,
-		DockerTTY:            dockerTTY,
-		ProjectVersion:       projectVersion,
-		ProjectBuild:         projectBuild,
-		DebugCluster:         debugCluster,
-=======
 		ArangodPath:           arangodPath,
 		ArangodJSPath:         arangodJSPath,
 		MasterPort:            masterPort,
 		RrPath:                rrPath,
 		DataDir:               dataDir,
 		OwnAddress:            ownAddress,
-		MasterAddress:         masterAddress,
+		MasterAddresses:       masterAddresses,
 		Verbose:               verbose,
 		ServerThreads:         serverThreads,
 		AllPortOffsetsUnique:  allPortOffsetsUnique,
@@ -539,7 +514,6 @@
 		ProjectVersion:        projectVersion,
 		ProjectBuild:          projectBuild,
 		DebugCluster:          debugCluster,
->>>>>>> 397c50ed
 	}
 	for _, ptOpt := range passthroughOptions {
 		serviceConfig.PassthroughOptions = append(serviceConfig.PassthroughOptions, *ptOpt)
