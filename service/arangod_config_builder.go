//
// DISCLAIMER
//
// Copyright 2017-2024 ArangoDB GmbH, Cologne, Germany
//
// Licensed under the Apache License, Version 2.0 (the "License");
// you may not use this file except in compliance with the License.
// You may obtain a copy of the License at
//
// http://www.apache.org/licenses/LICENSE-2.0
//
// Unless required by applicable law or agreed to in writing, software
// distributed under the License is distributed on an "AS IS" BASIS,
// WITHOUT WARRANTIES OR CONDITIONS OF ANY KIND, either express or implied.
// See the License for the specific language governing permissions and
// limitations under the License.
//
// Copyright holder is ArangoDB GmbH, Cologne, Germany
//

package service

//
// Arangod options are configured in the following places:
// - arangod.conf:
//     This holds all settings that are considered static for the lifetime of the cluster.
//     Using new/different settings on the Starter will not change these settings.
// - arangod commandline:
//     This holds all settings that can change over the lifetime of the cluster.
//     These settings mostly involve the cluster layout.
//     Using new/different settings on the Starter will change these settings.
//     Passthrough options are always added here.
//

import (
	"fmt"
	"net"
	"os"
	"path/filepath"
	"strconv"
	"strings"

	"github.com/rs/zerolog"

	"github.com/arangodb-helper/arangodb/pkg/definitions"
	"github.com/arangodb-helper/arangodb/service/options"
)

var (
	urlFixer = strings.NewReplacer(
		"http://", "tcp://",
		"https://", "ssl://",
	)
)

// fixupEndpointURLSchemeForArangod changes endpoint URL schemes used by Starter to ones used by arangodb.
// E.g. "http://localhost:8529" -> "tcp://localhost:8529"
func fixupEndpointURLSchemeForArangod(u string) string {
	return urlFixer.Replace(u)
}

// createArangodConf creates an arangod.conf file in the given host directory if it does not yet exists.
// The arangod.conf file contains all settings that are considered static for the lifetime of the server.
func createArangodConf(log zerolog.Logger, bsCfg BootstrapConfig, myHostDir, myContainerDir, myPort string, serverType definitions.ServerType, features DatabaseFeatures) ([]Volume, configFile, error) {
	hostConfFileName := filepath.Join(myHostDir, definitions.ArangodConfFileName)
	containerConfFileName := filepath.Join(myContainerDir, definitions.ArangodConfFileName)
	volumes := addVolume(nil, hostConfFileName, containerConfFileName, true)

	if _, err := os.Stat(hostConfFileName); err == nil {
		// Arangod.conf already exists
		// Read config file
		if cfg, err := readConfigFile(hostConfFileName); err != nil {
			return nil, nil, maskAny(err)
		} else {
			return volumes, cfg, nil
		}
	}

	// Arangod.conf does not exist. Create it.
	logLevel := "INFO"
	listenAddr := "[::]"
	if bsCfg.DisableIPv6 {
		listenAddr = "0.0.0.0"
	}
	scheme := NewURLSchemes(bsCfg.SslKeyFile != "").Arangod
	serverSection := &configSection{
		Name: "server",
		Settings: map[string]string{
			"endpoint":       fmt.Sprintf("%s://%s:%s", scheme, listenAddr, myPort),
			"authentication": "false",
		},
	}
	if bsCfg.JwtSecret != "" {
		serverSection.Settings["authentication"] = "true"
		// otherwise pass the file name by argument
		if !features.HasJWTSecretFileOption() {
			serverSection.Settings["jwt-secret"] = bsCfg.JwtSecret
		}
	}
	if features.HasStorageEngineOption() {
		serverSection.Settings["storage-engine"] = bsCfg.ServerStorageEngine
	}
	config := configFile{
		serverSection,
		&configSection{
			Name: "log",
			Settings: map[string]string{
				"level": logLevel,
			},
		},
	}
	if bsCfg.SslKeyFile != "" {
		sslSection := &configSection{
			Name: "ssl",
			Settings: map[string]string{
				"keyfile": bsCfg.SslKeyFile,
			},
		}
		if bsCfg.SslCAFile != "" {
			sslSection.Settings["cafile"] = bsCfg.SslCAFile
		}
		config = append(config, sslSection)
	}
	if bsCfg.RocksDBEncryptionKeyFile != "" {
		rocksdbSection := &configSection{
			Name: "rocksdb",
			Settings: map[string]string{
				"encryption-keyfile": bsCfg.RocksDBEncryptionKeyFile,
			},
		}
		config = append(config, rocksdbSection)
	}
	if bsCfg.RocksDBEncryptionKeyGenerator != "" {
		rocksdbSection := &configSection{
			Name: "rocksdb",
			Settings: map[string]string{
				"encryption-key-generator": bsCfg.RocksDBEncryptionKeyGenerator,
			},
		}
		config = append(config, rocksdbSection)
	}

	out, err := os.Create(hostConfFileName)
	if err != nil {
		log.Fatal().Err(err).Msgf("Could not create configuration file %s", hostConfFileName)
		return nil, nil, maskAny(err)
	}
	defer out.Close()
	if _, err := config.WriteTo(out); err != nil {
		log.Fatal().Err(err).Msg("Cannot create config file")
		return nil, nil, maskAny(err)
	}

	return volumes, config, nil
}

// createArangodArgs returns the command line arguments needed to run an arangod server of given type.
func createArangodArgs(log zerolog.Logger, config Config, clusterConfig ClusterConfig, myContainerDir, myContainerLogFile string,
	myPeerID, myAddress, myPort string, serverType definitions.ServerType, arangodConfig configFile, agentRecoveryID string, databaseAutoUpgrade bool, clusterJWTSecretFile string,
	features DatabaseFeatures) []string {
	containerConfFileName := filepath.Join(myContainerDir, definitions.ArangodConfFileName)

	args := make([]string, 0, 40)
	opts := make([]optionPair, 0, 32)
	executable := config.ArangodPath
	jsStartup := config.ArangodJSPath
	if config.RrPath != "" {
		args = append(args, config.RrPath)
	}
	args = append(args,
		executable,
		"-c", slasher(containerConfFileName),
	)

	opts = append(opts,
		optionPair{"--database.directory", slasher(filepath.Join(myContainerDir, "data"))},
		optionPair{"--javascript.startup-directory", slasher(jsStartup)},
		optionPair{"--javascript.app-path", slasher(filepath.Join(myContainerDir, "apps"))},
		optionPair{"--log.file", slasher(myContainerLogFile)},
		optionPair{"--log.force-direct", "false"},
	)
	if clusterJWTSecretFile != "" {
		if !features.GetJWTFolderOption() {
			opts = append(opts,
				optionPair{"--server.jwt-secret-keyfile", clusterJWTSecretFile},
			)
		} else {
			opts = append(opts,
				optionPair{"--server.jwt-secret-folder", clusterJWTSecretFile},
			)
		}
	}
	if !config.RunningInDocker && features.HasCopyInstallationFiles() {
		opts = append(opts, optionPair{"--javascript.copy-installation", "true"})
	}

	if databaseAutoUpgrade {
		opts = append(opts,
			optionPair{"--database.auto-upgrade", "true"})
	}
	if config.ServerThreads != 0 {
		opts = append(opts,
			optionPair{"--server.threads", strconv.Itoa(config.ServerThreads)})
	}
	if config.DebugCluster {
		opts = append(opts,
			optionPair{"--log.level", "startup=trace"})
	}
	scheme := NewURLSchemes(clusterConfig.IsSecure()).Arangod
	myTCPURL := scheme + "://" + net.JoinHostPort(myAddress, myPort)
	switch serverType {
	case definitions.ServerTypeAgent:
		opts = append(opts,
			optionPair{"--agency.activate", "true"},
			optionPair{"--agency.my-address", myTCPURL},
			optionPair{"--agency.size", strconv.Itoa(clusterConfig.AgencySize)},
			optionPair{"--agency.supervision", "true"},
			optionPair{"--foxx.queues", "false"},
		)
		for _, p := range clusterConfig.AllAgents() {
			if p.ID != myPeerID {
				opts = append(opts,
					optionPair{"--agency.endpoint", fmt.Sprintf("%s://%s", scheme, net.JoinHostPort(p.Address, strconv.Itoa(p.Port+p.PortOffset+definitions.PortOffsetAgent)))},
				)
			}
		}
		if agentRecoveryID != "" {
			opts = append(opts,
				optionPair{"--agency.disaster-recovery-id", agentRecoveryID},
			)
		}
	case definitions.ServerTypeDBServer:
		opts = append(opts,
			optionPair{"--cluster.my-address", myTCPURL},
			optionPair{"--cluster.my-role", "PRIMARY"},
			optionPair{"--foxx.queues", "false"},
		)
	case definitions.ServerTypeCoordinator:
		opts = append(opts,
			optionPair{"--cluster.my-address", myTCPURL},
			optionPair{"--cluster.my-role", "COORDINATOR"},
			optionPair{"--foxx.queues", "true"},
		)
	case definitions.ServerTypeSingle:
		opts = append(opts,
			optionPair{"--foxx.queues", "true"},
		)
<<<<<<< HEAD
	case definitions.ServerTypeResilientSingle:
		opts = append(opts,
			optionPair{"--foxx.queues", "true"},
			optionPair{"--replication.automatic-failover", "true"},
			optionPair{"--cluster.my-address", myTCPURL},
			optionPair{"--cluster.my-role", "SINGLE"},
		)
=======
>>>>>>> fdadd005
	}
	if serverType == definitions.ServerTypeCoordinator {
		if config.AdvertisedEndpoint != "" {
			opts = append(opts,
				optionPair{"--cluster.my-advertised-endpoint", fixupEndpointURLSchemeForArangod(config.AdvertisedEndpoint)},
			)
		}
	}
	if serverType != definitions.ServerTypeAgent && serverType != definitions.ServerTypeSingle {
		for _, p := range clusterConfig.AllAgents() {
			opts = append(opts,
				optionPair{"--cluster.agency-endpoint",
					fmt.Sprintf("%s://%s", scheme, net.JoinHostPort(p.Address, strconv.Itoa(p.Port+p.PortOffset+definitions.PortOffsetAgent)))},
			)
		}
	}

	passArgs := config.Configuration.ArgsForServerType(serverType)

	for _, opt := range opts {
		if _, ok := passArgs[opt.Key]; ok {
			log.Warn().Msgf("Pass through option %s conflicts with automatically generated option with value '%s'", opt.Key, opt.Value)
		} else {
			args = append(args, opt.Key, opt.Value)
		}
	}
	for key, values := range passArgs {
		if len(values) == 0 {
			continue
		}

		// Look for overrides of configuration sections
		if section := arangodConfig.FindSection(options.SectionName(key)); section != nil {
			if confValue, found := section.Settings[options.SectionName(key)]; found {
				log.Warn().Msgf("Pass through option %s overrides generated configuration option with value '%s'", key, confValue)
			}
		}
		// Append all values
		for _, value := range values {
			args = append(args, options.FormattedOptionName(key), value)
		}
	}
	return args
}<|MERGE_RESOLUTION|>--- conflicted
+++ resolved
@@ -245,16 +245,6 @@
 		opts = append(opts,
 			optionPair{"--foxx.queues", "true"},
 		)
-<<<<<<< HEAD
-	case definitions.ServerTypeResilientSingle:
-		opts = append(opts,
-			optionPair{"--foxx.queues", "true"},
-			optionPair{"--replication.automatic-failover", "true"},
-			optionPair{"--cluster.my-address", myTCPURL},
-			optionPair{"--cluster.my-role", "SINGLE"},
-		)
-=======
->>>>>>> fdadd005
 	}
 	if serverType == definitions.ServerTypeCoordinator {
 		if config.AdvertisedEndpoint != "" {
