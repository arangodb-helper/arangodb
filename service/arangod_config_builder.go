--- conflicted
+++ resolved
@@ -198,15 +198,11 @@
 		options = append(options,
 			optionPair{"--server.threads", strconv.Itoa(config.ServerThreads)})
 	}
-<<<<<<< HEAD
+	if config.DebugCluster {
+		options = append(options,
+			optionPair{"--log.level", "startup=trace"})
+	}
 	scheme := NewURLSchemes(clusterConfig.IsSecure()).Arangod
-=======
-	if s.DebugCluster {
-		options = append(options,
-			optionPair{"--log.level", "startup=trace"})
-	}
-	scheme := NewURLSchemes(s.IsSecure()).Arangod
->>>>>>> 098beeb3
 	myTCPURL := scheme + "://" + net.JoinHostPort(myAddress, myPort)
 	switch serverType {
 	case ServerTypeAgent:
