--- conflicted
+++ resolved
@@ -103,11 +103,7 @@
 	fmt.Println()
 	for index := 2; index <= s.myPeers.AgencySize; index++ {
 		port := ""
-<<<<<<< HEAD
-		if s.announcePort != config.MasterPort {
-=======
 		if s.announcePort != config.MasterPort || config.MasterPort != DefaultMasterPort {
->>>>>>> dfb4ec20
 			port = strconv.Itoa(s.announcePort)
 		}
 		fmt.Println(runner.CreateStartArangodbCommand(config.DataDir, index, config.OwnAddress, port, config.DockerStarterImage))
