//
// DISCLAIMER
//
// Copyright 2017 ArangoDB GmbH, Cologne, Germany
//
// Licensed under the Apache License, Version 2.0 (the "License");
// you may not use this file except in compliance with the License.
// You may obtain a copy of the License at
//
// http://www.apache.org/licenses/LICENSE-2.0
//
// Unless required by applicable law or agreed to in writing, software
// distributed under the License is distributed on an "AS IS" BASIS,
// WITHOUT WARRANTIES OR CONDITIONS OF ANY KIND, either express or implied.
// See the License for the specific language governing permissions and
// limitations under the License.
//
// Copyright holder is ArangoDB GmbH, Cologne, Germany
//
// Author Ewout Prangsma
//

package service

import (
	"crypto/tls"
	"encoding/json"
	"fmt"
	"io"
	"io/ioutil"
	"net"
	"net/http"
	"net/url"
	"os"
	"path/filepath"
	"strconv"

	"github.com/arangodb-helper/arangodb/client"
	logging "github.com/op/go-logging"
)

var (
	httpClient = client.DefaultHTTPClient()
)

const (
	contentTypeJSON = "application/json"
)

// HelloRequest is the data structure send of the wire in a `/hello` POST request.
type HelloRequest struct {
	SlaveID      string // Unique ID of the slave
	SlaveAddress string // IP address used to reach the slave (if empty, this will be derived from the request)
	SlavePort    int    // Port used to reach the slave
	DataDir      string // Directory used for data by this slave
	IsSecure     bool   // If set, servers started by this peer are using an SSL connection
	Agent        *bool  `json:",omitempty"` // If not nil, sets if server gets an agent or not. If nil, default handling applies
	DBServer     *bool  `json:",omitempty"` // If not nil, sets if server gets an dbserver or not. If nil, default handling applies
	Coordinator  *bool  `json:",omitempty"` // If not nil, sets if server gets an coordinator or not. If nil, default handling applies
}

type GoodbyeRequest struct {
	SlaveID string // Unique ID of the slave that should be removed.
}

type httpServer struct {
	//config Config
	log                  *logging.Logger
<<<<<<< HEAD
=======
	server               *http.Server
>>>>>>> dfb4ec20
	context              httpServerContext
	versionInfo          client.VersionInfo
	idInfo               client.IDInfo
	runtimeServerManager *runtimeServerManager
	masterPort           int
}

// httpServerContext provides a context for the httpServer.
type httpServerContext interface {
	// ClusterConfig returns the current cluster configuration and the current peer
	ClusterConfig() (ClusterConfig, *Peer, ServiceMode)

	// IsRunningMaster returns if the starter is the running master.
	IsRunningMaster() (isRunningMaster, isRunning bool, masterURL string)

	// serverHostDir returns the path of the folder (in host namespace) containing data for the given server.
	serverHostDir(serverType ServerType) (string, error)

	// sendMasterLeaveCluster informs the master that we're leaving for good.
	// The master will remove the database servers from the cluster and update
	// the cluster configuration.
	sendMasterLeaveCluster() error

	// Stop the peer
	Stop()

	// Handle a hello request.
	// If req==nil, this is a GET request, otherwise it is a POST request.
	HandleHello(ownAddress, remoteAddress string, req *HelloRequest, isUpdateRequest bool) (ClusterConfig, error)

	// HandleGoodbye removes the database servers started by the peer with given id
	// from the cluster and alters the cluster configuration, removing the peer.
	HandleGoodbye(id string) (peerRemoved bool, err error)

	// Called by an agency callback
	MasterChangedCallback()
}

// newHTTPServer initializes and an HTTP server.
func newHTTPServer(log *logging.Logger, context httpServerContext, runtimeServerManager *runtimeServerManager, config Config, serverID string) *httpServer {
	// Create HTTP server
	return &httpServer{
		log:     log,
		context: context,
<<<<<<< HEAD
=======
		server:  &http.Server{},
>>>>>>> dfb4ec20
		idInfo: client.IDInfo{
			ID: serverID,
		},
		versionInfo: client.VersionInfo{
			Version: config.ProjectVersion,
			Build:   config.ProjectBuild,
		},
		runtimeServerManager: runtimeServerManager,
		masterPort:           config.MasterPort,
	}
}
<<<<<<< HEAD

// Start listening for requests.
// This method will return directly after starting.
func (s *httpServer) Start(hostAddr, containerAddr string, tlsConfig *tls.Config) {
	mux := http.NewServeMux()
	// Starter to starter API
	mux.HandleFunc("/hello", s.helloHandler)
	mux.HandleFunc("/goodbye", s.goodbyeHandler)
	// External API
	mux.HandleFunc("/id", s.idHandler)
	mux.HandleFunc("/process", s.processListHandler)
	mux.HandleFunc("/endpoints", s.endpointsHandler)
	mux.HandleFunc("/logs/agent", s.agentLogsHandler)
	mux.HandleFunc("/logs/dbserver", s.dbserverLogsHandler)
	mux.HandleFunc("/logs/coordinator", s.coordinatorLogsHandler)
	mux.HandleFunc("/logs/single", s.singleLogsHandler)
	mux.HandleFunc("/version", s.versionHandler)
	mux.HandleFunc("/shutdown", s.shutdownHandler)
	// Agency callback
	mux.HandleFunc("/cb/masterChanged", s.cbMasterChanged)
=======
>>>>>>> dfb4ec20

// Start listening for requests.
// This method will return directly after starting.
func (s *httpServer) Start(hostAddr, containerAddr string, tlsConfig *tls.Config) {
	go func() {
<<<<<<< HEAD
		server := &http.Server{
			Addr:    containerAddr,
			Handler: mux,
		}
		if tlsConfig != nil {
			s.log.Infof("Listening on %s (%s) using TLS", containerAddr, hostAddr)
			server.TLSConfig = tlsConfig
			if err := server.ListenAndServeTLS("", ""); err != nil {
				s.log.Errorf("Failed to listen on %s: %v", containerAddr, err)
			}
		} else {
			s.log.Infof("Listening on %s (%s)", containerAddr, hostAddr)
			if err := server.ListenAndServe(); err != nil {
				s.log.Errorf("Failed to listen on %s: %v", containerAddr, err)
			}
=======
		if err := s.Run(hostAddr, containerAddr, tlsConfig, false); err != nil {
			s.log.Errorf("Failed to listen on %s: %v", containerAddr, err)
		}
	}()
}

// Run listening for requests.
// This method will return after the server has been closed.
func (s *httpServer) Run(hostAddr, containerAddr string, tlsConfig *tls.Config, idOnly bool) error {
	mux := http.NewServeMux()
	if !idOnly {
		// Starter to starter API
		mux.HandleFunc("/hello", s.helloHandler)
		mux.HandleFunc("/goodbye", s.goodbyeHandler)
	}
	// External API
	mux.HandleFunc("/id", s.idHandler)
	if !idOnly {
		mux.HandleFunc("/process", s.processListHandler)
		mux.HandleFunc("/endpoints", s.endpointsHandler)
		mux.HandleFunc("/logs/agent", s.agentLogsHandler)
		mux.HandleFunc("/logs/dbserver", s.dbserverLogsHandler)
		mux.HandleFunc("/logs/coordinator", s.coordinatorLogsHandler)
		mux.HandleFunc("/logs/single", s.singleLogsHandler)
		mux.HandleFunc("/version", s.versionHandler)
		mux.HandleFunc("/shutdown", s.shutdownHandler)
		// Agency callback
		mux.HandleFunc("/cb/masterChanged", s.cbMasterChanged)
	}

	s.server.Addr = containerAddr
	s.server.Handler = mux
	if tlsConfig != nil {
		s.log.Infof("Listening on %s (%s) using TLS", containerAddr, hostAddr)
		s.server.TLSConfig = tlsConfig
		if err := s.server.ListenAndServeTLS("", ""); err != nil && err != http.ErrServerClosed {
			return maskAny(err)
		}
	} else {
		s.log.Infof("Listening on %s (%s)", containerAddr, hostAddr)
		if err := s.server.ListenAndServe(); err != nil && err != http.ErrServerClosed {
			return maskAny(err)
>>>>>>> dfb4ec20
		}
	}
	return nil
}

// Close the server
func (s *httpServer) Close() error {
	if err := s.server.Close(); err != nil {
		return maskAny(err)
	}
	return nil
}

// HTTP service function:

func (s *httpServer) helloHandler(w http.ResponseWriter, r *http.Request) {
	s.log.Debugf("Received %s /hello request from %s", r.Method, r.RemoteAddr)

	// Derive own address
	host, _, err := net.SplitHostPort(r.Host)
	if err != nil {
		writeError(w, http.StatusBadRequest, fmt.Sprintf("Cannot derive own host address: %v", err))
		return
	}
	ownAddress := normalizeHostName(host)
	isUpdateRequest, _ := strconv.ParseBool(r.FormValue("update"))

	var result ClusterConfig
	if r.Method == "GET" {
		// Let service handle get request
		result, err = s.context.HandleHello(ownAddress, r.RemoteAddr, nil, isUpdateRequest)
		if err != nil {
			handleError(w, err)
			return
		}
	} else if r.Method == "POST" {
		// Read request
		var req HelloRequest
		defer r.Body.Close()
		if body, err := ioutil.ReadAll(r.Body); err != nil {
			writeError(w, http.StatusBadRequest, fmt.Sprintf("Cannot read request body: %v", err.Error()))
			return
		} else if err := json.Unmarshal(body, &req); err != nil {
			writeError(w, http.StatusBadRequest, fmt.Sprintf("Cannot parse request body: %v", err.Error()))
			return
		}

		// Let service handle post request
		result, err = s.context.HandleHello(ownAddress, r.RemoteAddr, &req, false)
		if err != nil {
			handleError(w, err)
			return
		}
	} else {
		// Invalid method
		writeError(w, http.StatusMethodNotAllowed, "GET or POST required")
		return
	}

	// Send result
	b, err := json.Marshal(result)
	if err != nil {
		writeError(w, http.StatusInternalServerError, err.Error())
	} else {
		w.Write(b)
	}
}

// goodbyeHandler handles a `/goodbye` request that removes a peer from the list of peers.
func (s *httpServer) goodbyeHandler(w http.ResponseWriter, r *http.Request) {
	// Check method
	if r.Method != "POST" {
		writeError(w, http.StatusMethodNotAllowed, "POST required")
		return
	}

	var req GoodbyeRequest
	defer r.Body.Close()
	body, err := ioutil.ReadAll(r.Body)
	if err != nil {
		writeError(w, http.StatusBadRequest, fmt.Sprintf("Cannot read request body: %v", err.Error()))
		return
	}
	if err := json.Unmarshal(body, &req); err != nil {
		writeError(w, http.StatusBadRequest, fmt.Sprintf("Cannot parse request body: %v", err.Error()))
		return
	}

	// Check request
	if req.SlaveID == "" {
		writeError(w, http.StatusBadRequest, "SlaveID must be set.")
		return
	}

	// Remove the peer
	s.log.Infof("Goodbye requested for peer %s", req.SlaveID)
	if removed, err := s.context.HandleGoodbye(req.SlaveID); err != nil {
		// Failure
		handleError(w, err)
	} else if !removed {
		// ID not found
		writeError(w, http.StatusNotFound, "Unknown ID")
	} else {
		// Peer removed
		w.WriteHeader(http.StatusOK)
		w.Write([]byte("BYE"))
	}
}

// idHandler returns a JSON object containing the ID of this starter.
func (s *httpServer) idHandler(w http.ResponseWriter, r *http.Request) {
	data, err := json.Marshal(s.idInfo)
	if err != nil {
		s.log.Errorf("Failed to marshal ID response: %#v", err)
		w.WriteHeader(http.StatusInternalServerError)
		w.Write([]byte(err.Error()))
	} else {
		w.WriteHeader(http.StatusOK)
		w.Write(data)
	}
}

// processListHandler returns process information of all launched servers.
func (s *httpServer) processListHandler(w http.ResponseWriter, r *http.Request) {
	clusterConfig, myPeer, mode := s.context.ClusterConfig()
	isSecure := clusterConfig.IsSecure()

	// Gather processes
	resp := client.ProcessList{}
	expectedServers := 0
	if myPeer != nil {
		portOffset := myPeer.PortOffset
		ip := myPeer.Address
		if myPeer.HasAgent() {
			expectedServers++
		}
		if myPeer.HasDBServer() {
			expectedServers++
		}
		if myPeer.HasCoordinator() {
			expectedServers++
		}

		createServerProcess := func(serverType ServerType, p Process) client.ServerProcess {
			return client.ServerProcess{
				Type:        client.ServerType(serverType),
				IP:          ip,
				Port:        s.masterPort + portOffset + serverType.PortOffset(),
				ProcessID:   p.ProcessID(),
				ContainerID: p.ContainerID(),
				ContainerIP: p.ContainerIP(),
				IsSecure:    isSecure,
			}
		}

		if p := s.runtimeServerManager.agentProc; p != nil {
			resp.Servers = append(resp.Servers, createServerProcess(ServerTypeAgent, p))
		}
		if p := s.runtimeServerManager.coordinatorProc; p != nil {
			resp.Servers = append(resp.Servers, createServerProcess(ServerTypeCoordinator, p))
		}
		if p := s.runtimeServerManager.dbserverProc; p != nil {
			resp.Servers = append(resp.Servers, createServerProcess(ServerTypeDBServer, p))
		}
		if p := s.runtimeServerManager.singleProc; p != nil {
			resp.Servers = append(resp.Servers, createServerProcess(ServerTypeSingle, p))
		}
	}
	if mode.IsSingleMode() {
		expectedServers = 1
	}
	resp.ServersStarted = len(resp.Servers) == expectedServers
	b, err := json.Marshal(resp)
	if err != nil {
		writeError(w, http.StatusInternalServerError, err.Error())
	} else {
		w.Write(b)
	}
}

func urlListToStringSlice(list []url.URL) []string {
	result := make([]string, len(list))
	for i, u := range list {
		result[i] = u.String()
	}
	return result
}

// endpointsHandler returns the URL's needed to reach all starters, agents & coordinators in the cluster.
func (s *httpServer) endpointsHandler(w http.ResponseWriter, r *http.Request) {
	// IsRunningMaster returns if the starter is the running master.
	isRunningMaster, isRunning, masterURL := s.context.IsRunningMaster()

	// Check state
	if isRunning && !isRunningMaster {
		// Redirect to master
		if masterURL != "" {
			location, err := getURLWithPath(masterURL, "/endpoints")
			if err != nil {
				handleError(w, err)
			} else {
				handleError(w, RedirectError{Location: location})
			}
		} else {
			writeError(w, http.StatusServiceUnavailable, "No runtime master known")
		}
	} else {
		// Gather & send endpoints list
		clusterConfig, _, _ := s.context.ClusterConfig()

		// Gather endpoints
		resp := client.EndpointList{}
		if endpoints, err := clusterConfig.GetPeerEndpoints(); err != nil {
			writeError(w, http.StatusInternalServerError, err.Error())
			return
		} else {
			resp.Starters = urlListToStringSlice(endpoints)
		}
		if isRunning {
			if endpoints, err := clusterConfig.GetAgentEndpoints(); err != nil {
				writeError(w, http.StatusInternalServerError, err.Error())
				return
			} else {
				resp.Agents = urlListToStringSlice(endpoints)
			}
			if endpoints, err := clusterConfig.GetCoordinatorEndpoints(); err != nil {
				writeError(w, http.StatusInternalServerError, err.Error())
				return
			} else {
				resp.Coordinators = urlListToStringSlice(endpoints)
			}
		}

		b, err := json.Marshal(resp)
		if err != nil {
			writeError(w, http.StatusInternalServerError, err.Error())
		} else {
			w.Write(b)
		}
	}
}

// agentLogsHandler servers the entire agent log (if any).
// If there is no agent running a 404 is returned.
func (s *httpServer) agentLogsHandler(w http.ResponseWriter, r *http.Request) {
	_, myPeer, _ := s.context.ClusterConfig()

	if myPeer != nil && myPeer.HasAgent() {
		s.logsHandler(w, r, ServerTypeAgent)
	} else {
		w.WriteHeader(http.StatusNotFound)
	}
}

// dbserverLogsHandler servers the entire dbserver log.
func (s *httpServer) dbserverLogsHandler(w http.ResponseWriter, r *http.Request) {
	_, myPeer, _ := s.context.ClusterConfig()

	if myPeer != nil && myPeer.HasDBServer() {
		s.logsHandler(w, r, ServerTypeDBServer)
	} else {
		w.WriteHeader(http.StatusNotFound)
	}
}

// coordinatorLogsHandler servers the entire coordinator log.
func (s *httpServer) coordinatorLogsHandler(w http.ResponseWriter, r *http.Request) {
	_, myPeer, _ := s.context.ClusterConfig()

	if myPeer != nil && myPeer.HasCoordinator() {
		s.logsHandler(w, r, ServerTypeCoordinator)
	} else {
		w.WriteHeader(http.StatusNotFound)
	}
}

// singleLogsHandler servers the entire single server log.
func (s *httpServer) singleLogsHandler(w http.ResponseWriter, r *http.Request) {
	s.logsHandler(w, r, ServerTypeSingle)
}

func (s *httpServer) logsHandler(w http.ResponseWriter, r *http.Request, serverType ServerType) {
	// Find log path
	myHostDir, err := s.context.serverHostDir(serverType)
	if err != nil {
		// Not ready yet
		w.WriteHeader(http.StatusServiceUnavailable)
		return
	}
	logPath := filepath.Join(myHostDir, logFileName)
	s.log.Debugf("Fetching logs in %s", logPath)
	rd, err := os.Open(logPath)
	if os.IsNotExist(err) {
		// Log file not there (yet), we allow this
		w.WriteHeader(http.StatusOK)
	} else if err != nil {
		s.log.Errorf("Failed to open log file '%s': %#v", logPath, err)
		w.WriteHeader(http.StatusInternalServerError)
		w.Write([]byte(err.Error()))
	} else {
		// Log open
		defer rd.Close()
		w.WriteHeader(http.StatusOK)
		io.Copy(w, rd)
	}
}

// versionHandler returns a JSON object containing the current version & build number.
func (s *httpServer) versionHandler(w http.ResponseWriter, r *http.Request) {
	data, err := json.Marshal(s.versionInfo)
	if err != nil {
		s.log.Errorf("Failed to marshal version response: %#v", err)
		w.WriteHeader(http.StatusInternalServerError)
		w.Write([]byte(err.Error()))
	} else {
		w.WriteHeader(http.StatusOK)
		w.Write(data)
	}
}

// shutdownHandler initiates a shutdown of this process and all servers started by it.
func (s *httpServer) shutdownHandler(w http.ResponseWriter, r *http.Request) {
	if r.Method != "POST" {
		w.WriteHeader(http.StatusMethodNotAllowed)
		return
	}

	if r.FormValue("mode") == "goodbye" {
		// Inform the master we're leaving for good
		if err := s.context.sendMasterLeaveCluster(); err != nil {
			s.log.Errorf("Failed to send master goodbye: %#v", err)
			handleError(w, err)
			return
		}
	}

	// Stop my services
	s.context.Stop()
	w.WriteHeader(http.StatusOK)
	w.Write([]byte("OK"))
}

// cbMasterChanged is a callback called by the agency when the master URL is modified.
func (s *httpServer) cbMasterChanged(w http.ResponseWriter, r *http.Request) {
	s.log.Debugf("Master changed callback from %s", r.RemoteAddr)
	if r.Method != "POST" {
		w.WriteHeader(http.StatusMethodNotAllowed)
		return
	}

	// Interrupt runtime cluster manager
	s.context.MasterChangedCallback()
	w.WriteHeader(http.StatusOK)
	w.Write([]byte("OK"))
}

func handleError(w http.ResponseWriter, err error) {
	if loc, ok := IsRedirect(err); ok {
		header := w.Header()
		header.Add("Location", loc)
		w.WriteHeader(http.StatusTemporaryRedirect)
	} else if client.IsBadRequest(err) {
		writeError(w, http.StatusBadRequest, err.Error())
	} else if client.IsPreconditionFailed(err) {
		writeError(w, http.StatusPreconditionFailed, err.Error())
	} else if client.IsServiceUnavailable(err) {
		writeError(w, http.StatusServiceUnavailable, err.Error())
	} else if st, ok := client.IsStatusError(err); ok {
		writeError(w, st, err.Error())
	} else {
		writeError(w, http.StatusInternalServerError, err.Error())
	}
}

func writeError(w http.ResponseWriter, status int, message string) {
	if message == "" {
		message = "Unknown error"
	}
	resp := client.ErrorResponse{Error: message}
	b, _ := json.Marshal(resp)
	w.Header().Set("Content-Type", contentTypeJSON)
	w.WriteHeader(status)
	w.Write(b)
}<|MERGE_RESOLUTION|>--- conflicted
+++ resolved
@@ -66,10 +66,7 @@
 type httpServer struct {
 	//config Config
 	log                  *logging.Logger
-<<<<<<< HEAD
-=======
 	server               *http.Server
->>>>>>> dfb4ec20
 	context              httpServerContext
 	versionInfo          client.VersionInfo
 	idInfo               client.IDInfo
@@ -114,10 +111,7 @@
 	return &httpServer{
 		log:     log,
 		context: context,
-<<<<<<< HEAD
-=======
 		server:  &http.Server{},
->>>>>>> dfb4ec20
 		idInfo: client.IDInfo{
 			ID: serverID,
 		},
@@ -129,51 +123,11 @@
 		masterPort:           config.MasterPort,
 	}
 }
-<<<<<<< HEAD
-
-// Start listening for requests.
-// This method will return directly after starting.
-func (s *httpServer) Start(hostAddr, containerAddr string, tlsConfig *tls.Config) {
-	mux := http.NewServeMux()
-	// Starter to starter API
-	mux.HandleFunc("/hello", s.helloHandler)
-	mux.HandleFunc("/goodbye", s.goodbyeHandler)
-	// External API
-	mux.HandleFunc("/id", s.idHandler)
-	mux.HandleFunc("/process", s.processListHandler)
-	mux.HandleFunc("/endpoints", s.endpointsHandler)
-	mux.HandleFunc("/logs/agent", s.agentLogsHandler)
-	mux.HandleFunc("/logs/dbserver", s.dbserverLogsHandler)
-	mux.HandleFunc("/logs/coordinator", s.coordinatorLogsHandler)
-	mux.HandleFunc("/logs/single", s.singleLogsHandler)
-	mux.HandleFunc("/version", s.versionHandler)
-	mux.HandleFunc("/shutdown", s.shutdownHandler)
-	// Agency callback
-	mux.HandleFunc("/cb/masterChanged", s.cbMasterChanged)
-=======
->>>>>>> dfb4ec20
 
 // Start listening for requests.
 // This method will return directly after starting.
 func (s *httpServer) Start(hostAddr, containerAddr string, tlsConfig *tls.Config) {
 	go func() {
-<<<<<<< HEAD
-		server := &http.Server{
-			Addr:    containerAddr,
-			Handler: mux,
-		}
-		if tlsConfig != nil {
-			s.log.Infof("Listening on %s (%s) using TLS", containerAddr, hostAddr)
-			server.TLSConfig = tlsConfig
-			if err := server.ListenAndServeTLS("", ""); err != nil {
-				s.log.Errorf("Failed to listen on %s: %v", containerAddr, err)
-			}
-		} else {
-			s.log.Infof("Listening on %s (%s)", containerAddr, hostAddr)
-			if err := server.ListenAndServe(); err != nil {
-				s.log.Errorf("Failed to listen on %s: %v", containerAddr, err)
-			}
-=======
 		if err := s.Run(hostAddr, containerAddr, tlsConfig, false); err != nil {
 			s.log.Errorf("Failed to listen on %s: %v", containerAddr, err)
 		}
@@ -216,7 +170,6 @@
 		s.log.Infof("Listening on %s (%s)", containerAddr, hostAddr)
 		if err := s.server.ListenAndServe(); err != nil && err != http.ErrServerClosed {
 			return maskAny(err)
->>>>>>> dfb4ec20
 		}
 	}
 	return nil
