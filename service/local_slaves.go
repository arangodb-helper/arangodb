--- conflicted
+++ resolved
@@ -71,11 +71,7 @@
 		slaveBsCfg, myPeers, relaunch, _ := ReadSetupConfig(slaveLog, p.DataDir, slaveBsCfg)
 		slaveConfig := config // Create copy
 		slaveConfig.DataDir = p.DataDir
-<<<<<<< HEAD
-		slaveConfig.MasterAddress = masterAddr
-=======
 		slaveConfig.MasterAddresses = []string{masterAddr}
->>>>>>> dfb4ec20
 		slaveService := NewService(s.stopPeer.ctx, slaveLog, slaveConfig, true)
 		wg.Add(1)
 		go func() {
