//
// DISCLAIMER
//
// Copyright 2017 ArangoDB GmbH, Cologne, Germany
//
// Licensed under the Apache License, Version 2.0 (the "License");
// you may not use this file except in compliance with the License.
// You may obtain a copy of the License at
//
// http://www.apache.org/licenses/LICENSE-2.0
//
// Unless required by applicable law or agreed to in writing, software
// distributed under the License is distributed on an "AS IS" BASIS,
// WITHOUT WARRANTIES OR CONDITIONS OF ANY KIND, either express or implied.
// See the License for the specific language governing permissions and
// limitations under the License.
//
// Copyright holder is ArangoDB GmbH, Cologne, Germany
//
// Author Ewout Prangsma
//

package main

import (
	"context"
	"fmt"
	"net/url"
	"os"
	"os/exec"
	"time"

	"github.com/arangodb-helper/arangodb/client"
	svc "github.com/arangodb-helper/arangodb/service"
	"github.com/spf13/cobra"
	"github.com/spf13/pflag"
)

var (
	cmdStart = &cobra.Command{
		Use:   "start",
		Short: "Start the ArangoDB starter in the background",
		Run:   cmdStartRun,
	}
	waitForServers bool
)

func init() {
	f := cmdStart.Flags()
	f.BoolVar(&waitForServers, "starter.wait", false, "If set, the (parent) starter waits until all database servers are ready before exiting.")

	cmdMain.AddCommand(cmdStart)
}

func cmdStartRun(cmd *cobra.Command, args []string) {
	log.Infof("Starting %s version %s, build %s in the background", projectName, projectVersion, projectBuild)

	// Setup logging
	configureLogging()

	// Build service
	service, bsCfg := mustPrepareService(true)

	// Find executable
	exePath, err := os.Executable()
	if err != nil {
		log.Fatalf("Cannot find executable path: %#v", err)
	}

	// Build command line
	childArgs := make([]string, 0, len(os.Args))
	cmd.InheritedFlags().VisitAll(func(f *pflag.Flag) {
		if f.Changed {
			switch f.Name {
			case "ssl.auto-key", "ssl.auto-server-name", "ssl.auto-organization", "ssl.keyfile":
				// Do not pass these along
			default:
				a := "--" + f.Name
				value := f.Value.String()
				if value != "" {
					a = a + "=" + value
				}
				childArgs = append(childArgs, a)
			}
		}
	})
	if bsCfg.SslKeyFile != "" {
		childArgs = append(childArgs, "--ssl.keyfile="+bsCfg.SslKeyFile)
	}

	log.Debugf("Found child args: %#v", childArgs)

	// Start detached child
	c := exec.Command(exePath, childArgs...)
	if err := c.Start(); err != nil {
		log.Fatalf("Failed to start detached child: %#v", err)
	}
	c.Process.Release()

	// Create starter client
	scheme := "http"
	if sslAutoKeyFile || sslKeyFile != "" {
		scheme = "https"
	}
	starterURL, err := url.Parse(fmt.Sprintf("%s://127.0.0.1:%d", scheme, masterPort))
	if err != nil {
		log.Fatalf("Failed to create starter URL: %#v", err)
	}
	client, err := client.NewArangoStarterClient(*starterURL)
	if err != nil {
		log.Fatalf("Failed to create starter client: %#v", err)
	}

	// Wait for detached starter to be alive
	log.Info("Waiting for starter API to be available...")
	rootCtx := context.Background()
	for {
		ctx, cancel := context.WithTimeout(rootCtx, time.Second)
		_, err := client.Version(ctx)
		cancel()
		if err == nil {
			break
		}
		time.Sleep(time.Millisecond * 100)
	}

	// Wait until all servers ready (if needed)
	if waitForServers {
		log.Info("Waiting for database instances to be available...")
		for {
			var err error
			ctx, cancel := context.WithTimeout(rootCtx, time.Second)
			list, err := client.Processes(ctx)
			cancel()
			if err == nil && list.ServersStarted {
				// Start says it has started the servers, now wait for servers to be up.
				allUp := true
				for _, server := range list.Servers {
					ctx, cancel := context.WithTimeout(rootCtx, time.Second)
<<<<<<< HEAD
					up, _, _, _ := service.TestInstance(ctx, svc.ServerType(server.Type), server.IP, server.Port, nil)
=======
					up, _, _, _, _, _, _ := service.TestInstance(ctx, server.IP, server.Port, "", "", nil)
>>>>>>> 5bc6e1f2
					cancel()
					if !up {
						allUp = false
						break
					}
				}
				if allUp {
					break
				}
			}
			time.Sleep(time.Millisecond * 100)
		}
		log.Info("Database instances are available.")
	}
}<|MERGE_RESOLUTION|>--- conflicted
+++ resolved
@@ -137,11 +137,7 @@
 				allUp := true
 				for _, server := range list.Servers {
 					ctx, cancel := context.WithTimeout(rootCtx, time.Second)
-<<<<<<< HEAD
-					up, _, _, _ := service.TestInstance(ctx, svc.ServerType(server.Type), server.IP, server.Port, nil)
-=======
-					up, _, _, _, _, _, _ := service.TestInstance(ctx, server.IP, server.Port, "", "", nil)
->>>>>>> 5bc6e1f2
+					up, _, _, _, _, _, _ := service.TestInstance(ctx, svc.ServerType(server.Type), server.IP, server.Port, nil)
 					cancel()
 					if !up {
 						allUp = false
