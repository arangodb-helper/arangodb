--- conflicted
+++ resolved
@@ -6,11 +6,8 @@
 - Return correct exit code when wrong CLI params supplied
 - Upgrade Go version to 1.17.8
 - Cleanup Travis config and make it use the list of actual ArangoD versions
-<<<<<<< HEAD
+- Add documentation header to generated command files
 - Add support for ArangoD exit codes. Do not try to restart instance if exit code is unrecoverable
-=======
-- Add documentation header to generated command files
->>>>>>> 92e1ede1
 
 ## [0.15.4](https://github.com/arangodb-helper/arangodb/tree/0.15.4) (2022-03-22)
 - Use github.com/golang-jwt/jwt
