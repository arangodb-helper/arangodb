--- conflicted
+++ resolved
@@ -4,11 +4,8 @@
 - Improve deprecated notice for old passthrough flags
 - Improve detection of arangod binary when running local installation (use --server.use-local-bin)
 - Upgrade base Alpine image and Go dependencies to fix CVEs
-<<<<<<< HEAD
+- Remove `netgo` build tag for Windows to disable new Go resolver behaviour: https://github.com/golang/go/issues/57757
 - Add `rocksdb.encryption-key-generator` CLI option
-=======
-- Remove `netgo` build tag for Windows to disable new Go resolver behaviour: https://github.com/golang/go/issues/57757
->>>>>>> d8182d4b
 
 ## [0.15.6](https://github.com/arangodb-helper/arangodb/tree/0.15.6) (2023-01-20)
 - Fix restarting cluster with arangosync enabled
