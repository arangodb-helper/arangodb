--- conflicted
+++ resolved
@@ -2,15 +2,11 @@
 
 ## [master](https://github.com/arangodb-helper/arangodb/tree/master) (N/A)
 - Fix project CI: linter, tests, build, release
-<<<<<<< HEAD
+- Add pass-through options usage hint
 - Return correct exit code when wrong CLI params supplied
-=======
-- Add documentation header to generated command files
->>>>>>> 192e4f39
 
 ## [0.15.4](https://github.com/arangodb-helper/arangodb/tree/0.15.4) (2022-03-22)
 - Use github.com/golang-jwt/jwt
-- Add pass-through options usage hint
 - Upgrade Go version to 1.17.5
 
 ## [0.15.3](https://github.com/arangodb-helper/arangodb/tree/0.15.3) (2021-10-25)
