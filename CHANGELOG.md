--- conflicted
+++ resolved
@@ -1,17 +1,14 @@
 # ArangoDB Starter Changelog
 
 ## [master](https://github.com/arangodb-helper/arangodb/tree/master) (N/A)
+- Retry server upgrade if requested by exit code (EXIT_UPGRADE_REQUIRED)
 
 ## [1.16.0](https://github.com/arangodb-helper/arangodb/tree/1.16.0) (2023-07-21)
 - Add sanity check for pass-through args usage
 - Fix printing --starter.instance-up-timeout instead of hardcoded value
 - Fix context handling in WaitUntilStarterReady for tests
-<<<<<<< HEAD
-- Retry server upgrade if requested by exit code (EXIT_UPGRADE_REQUIRED)
-=======
 - Show error when user tries to change value of "persistent" option
 - Proper leader election and cluster upgrade without using observe and TTL features
->>>>>>> f661abe2
 
 ## [0.15.8](https://github.com/arangodb-helper/arangodb/tree/0.15.8) (2023-06-02)
 - Add passing ARANGODB_SERVER_DIR env variable when starting arangod instances
